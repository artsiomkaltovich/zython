from typing import Union, Optional, Callable

import zython
from zython.operations._op_codes import _Op_code


class Constraint:
    def __init__(self, op, *params, type_=None):
        self.op = op
        self.params = params
        self._type = type_

    @property
    def type(self):
        return self._type

    def __invert__(self):
        return Constraint(_Op_code.invert, self)

    def __xor__(self, other):
        return Constraint(_Op_code.xor, self, other)

    def __or__(self, other):
        return Constraint(_Op_code.or_, self, other)

    def __and__(self, other):
        return Constraint(_Op_code.and_, self, other)


def _exists(seq: "zython.var_par.types.ZnSequence",
            iter_var: Optional["zython.var"] = None,
            func: Optional[Union["Constraint", Callable]] = None) -> "Constraint":
    return Constraint(_Op_code.exists, seq, iter_var, func)


def _forall(seq: "zython.var_par.types.ZnSequence",
            iter_var: Optional["zython.var"] = None,
            func: Optional[Union["Constraint", Callable]] = None) -> "Constraint":
    return Constraint(_Op_code.forall, seq, iter_var, func)


def cumulative(start_times: "zython.var_par.types.ZnSequence",
               durations: "zython.var_par.types.ZnSequence",
               requirements: "zython.var_par.types.ZnSequence",
               limit: int) -> "Constraint":
<<<<<<< HEAD
    return Constraint(_Op_code.cumulative, start_times, durations, requirements, limit)
=======
    return Constraint(_Op_code.cumulative, start_times, durations, requirements, limit)


def table(x: "zython.var_par.types.ZnSequence",
          t: "zython.var_par.types.ZnSequence") -> "Constraint":
    return Constraint(_Op_code.table, x, t)
>>>>>>> 6dad7f96
<|MERGE_RESOLUTION|>--- conflicted
+++ resolved
@@ -43,13 +43,9 @@
                durations: "zython.var_par.types.ZnSequence",
                requirements: "zython.var_par.types.ZnSequence",
                limit: int) -> "Constraint":
-<<<<<<< HEAD
-    return Constraint(_Op_code.cumulative, start_times, durations, requirements, limit)
-=======
     return Constraint(_Op_code.cumulative, start_times, durations, requirements, limit)
 
 
 def table(x: "zython.var_par.types.ZnSequence",
           t: "zython.var_par.types.ZnSequence") -> "Constraint":
-    return Constraint(_Op_code.table, x, t)
->>>>>>> 6dad7f96
+    return Constraint(_Op_code.table, x, t)