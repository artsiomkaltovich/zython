from typing import Union, Callable, Optional

from zython.operations import _iternal
from zython.operations import constraint as constraint_module
from zython.operations import operation as operation_module
from zython.operations._op_codes import _Op_code
from zython.operations.constraint import Constraint
from zython.operations.operation import Operation
from zython.var_par.array import ArrayMixin
from zython.var_par.types import ZnSequence


def exists(seq: ZnSequence,
           func: Optional[Union["Constraint", Callable]] = None) -> Constraint:
    """ Specify constraint which should be true for `at least` one element in ``seq``.

    The method has the same signature as ``forall``.

    See Also
    --------
    forall

    Examples
    --------

    >>> import zython as zn
    >>> class MyModel(zn.Model):
    ...     def __init__(self):
    ...         self.a = zn.var(range(0, 10))
    ...         self.b = zn.var(range(0, 10))
    ...         self.c = zn.var(range(0, 10))
    ...         self.constraints = [zn.exists((self.a, self.b, self.c), lambda elem: elem > 0)]
    >>> model = MyModel()
    >>> result = model.solve_satisfy()
    >>> sorted((result["a"], result["b"], result["c"]))
    [0, 0, 1]
    """
    iter_var, operation = _iternal.get_iter_var_and_op(seq, func)
    return constraint_module._exists(seq, iter_var, operation)


def forall(seq: ZnSequence,
           func: Optional[Union["Constraint", Callable]] = None) -> Constraint:
    """
    Takes expression (that is, constraint) or function which return constraint
        and make them a single constraint which should be true for every element in the array.

    Parameters
    ----------
    seq: range, array of var, or sequence (list or tuple) of var
        sequence to apply ``func``
    func: Constraint or Callable, optional
        Constraint every element in seq should satisfy or function which returns such constraint.
        If function or lambda it should be with 0 or 1 arguments only.

    Returns
    -------
    result: Constraint
        resulted constraint

    Examples
    --------

    >>> import zython as zn
    >>> class MyModel(zn.Model):
    ...     def __init__(self):
    ...         self.a = zn.Array(zn.var(int), shape=3)
    ...         self.constraints = [zn.forall(self.a, lambda elem: elem > 0)]
    >>> model = MyModel()
    >>> model.solve_satisfy()
    Solution(a=[1, 1, 1])
    """
    iter_var, operation = _iternal.get_iter_var_and_op(seq, func)
    return constraint_module._forall(seq, iter_var, operation)


def sum(seq: ZnSequence,
        func: Optional[Union["Constraint", Callable]] = None) -> Operation:
    """ Calculate the sum of the ``seq`` according with ``func``

    Iterates through elements in seq and calculate their sum, you can modify summarized expressions
    by specifying ``func`` parameter.

    Parameters
    ----------
    seq: range, array of var, or sequence (list or tuple) of var
        sequence to sum up
    func: Operation or Callable, optional
        Operation which will be executed with every element and later sum up. Or function which returns
        such operation.
        If function or lambda it should be with 0 or 1 arguments only.

    Returns
    -------
    result: Operation
        Operation which will calculate the sum

    Examples
    --------

    >>> import zython as zn
    >>> class MyModel(zn.Model):
    ...     def __init__(self):
    ...         self.a = zn.Array(zn.var(range(1, 10)), shape=4)
    >>> model = MyModel()
    >>> model.solve_minimize(zn.sum(model.a))
    Solution(objective=4, a=[1, 1, 1, 1])

    # find minimal integer sides of the right triangle

    >>> import zython as zn
    >>> class MyModel(zn.Model):
    ...     def __init__(self):
    ...         self.a = zn.var(int)
    ...         self.b = zn.var(int)
    ...         self.c = zn.var(int)
    ...         self.constraints = [self.c ** 2 == zn.sum((self.a, self.b), lambda i: i ** 2),
    ...                             zn.forall((self.a, self.b, self.c), lambda i: i > 0)]
    >>> model = MyModel()
    >>> model.solve_minimize(model.c)
    Solution(objective=5, a=4, b=3, c=5)
    """
    iter_var, operation = _iternal.get_iter_var_and_op(seq, func)
    if isinstance(seq, ArrayMixin) and operation is None:
        type_ = seq.type
    else:
        type_ = operation.type
    if type_ is None:
        raise ValueError("Can't derive the type of {} expression".format(func))
    return operation_module._sum(seq, iter_var, operation, type_=type_)


def count(seq: ZnSequence, value: Union[int, Operation, Callable[[ZnSequence], Operation]]) -> Operation:
    """ Returns the number of occurrences of ``value`` in ``seq``.

    Parameters
    ----------
    seq: range, array of var, or sequence (list or tuple) of var
        Sequence to count ``value`` in
    value: Operation or Callable, optional
        Operation or constant which will be counted in ``seq``. Or function which returns such value.
        If function or lambda it should be with 0 or 1 arguments only.

    Returns
    -------
    result: Operation
        Operation which will calculate the number of ``value`` in ``seq``.

    Examples
    --------

    Simple timeshedule problem: you with your neighbor wanted to deside who will wash the dishes in the next week.
    You should do it 3 days (because you've bought fancy doormat) and your neighbour - 4 days.

    >>> from collections import Counter
    >>> import zython as zn
    >>> class MyModel(zn.Model):
    ...     def __init__(self):
    ...         self.a = zn.Array(zn.var(range(2)), shape=7)
    ...         self.constraints = [zn.count(self.a, 0) == 3, zn.count(self.a, 1) == 4]
    >>> model = MyModel()
    >>> result = model.solve_satisfy()
    >>> Counter(result["a"])
    Counter({1: 4, 0: 3})

    ``zn.alldifferent`` could be emulated via ``zn.count``
    >>> import zython as zn
    >>> class MyModel(zn.Model):
    ...     def __init__(self):
    ...         self.a = zn.Array(zn.var(range(10)), shape=4)
    ...         self.constraints = [zn.forall(range(self.a.size(0)),
    ...                                       lambda i: zn.count(self.a, lambda elem: elem == self.a[i]) == 1)]
    >>> model = MyModel()
    >>> result = model.solve_satisfy()
    >>> Counter(result["a"])
    Counter({3: 1, 2: 1, 1: 1, 0: 1})
    """
    iter_var, operation = _iternal.get_iter_var_and_op(seq, value)
    return operation_module._count(seq, iter_var, operation, type_=int)


def min(seq: ZnSequence, key: Union[Operation, Callable[[ZnSequence], Operation], None] = None) -> Operation:
    """ Finds the smallest object in ``seq``, according to ``key``

    Parameters
    ----------
    seq: range, array of var, or sequence (list or tuple) of var
        Sequence to find smallest element in
    key: Operation or Callable, optional
        The parameter has the same semantic as in python: specify the operation which result will be latter compared.

    Returns
    -------
    result: Operation
        Operation which will find the smallest element.

    See Also
    --------
    max

    Examples
    --------

    >>> import zython as zn
    >>> class MyModel(zn.Model):
    ...     def __init__(self):
    ...         self.a = zn.Array([[1, 2, 3], [-1, -2, -3]])
    ...         self.m = zn.min(self.a)
    >>> model = MyModel()
    >>> model.solve_satisfy()
    Solution(m=-3)
    """
    iter_var, operation = _iternal.get_iter_var_and_op(seq, key)
    return operation_module._min(seq, iter_var, operation, type_=int)


def max(seq: ZnSequence, key: Union[Operation, Callable[[ZnSequence], Operation], None] = None) -> Operation:
    """ Finds the biggest object in ``seq``, according to ``key``

    Parameters
    ----------
    seq: range, array of var, or sequence (list or tuple) of var
        Sequence to find smallest element in
    key: Operation or Callable, optional
        The parameter has the same semantic as in python: specify the operation which result will be latter compared.

    Returns
    -------
    result: Operation
        Operation which will find the biggest element.

    See Also
    --------
    min

    Examples
    --------

    >>> import zython as zn
    >>> class MyModel(zn.Model):
    ...     def __init__(self):
    ...         self.a = zn.Array([[1, 2, 3], [-1, -2, -3]])
    ...         self.m = zn.max(range(self.a.size(0)), lambda row: zn.count(self.a[row, :], lambda elem: elem < 0))
    >>> model = MyModel()
    >>> model.solve_satisfy()
    Solution(m=3)
    """
    iter_var, operation = _iternal.get_iter_var_and_op(seq, key)
    return operation_module._max(seq, iter_var, operation, type_=int)


class alldifferent(Constraint):
    """ requires all the variables appearing in its argument to be different

    Parameters
    ----------
    seq: range, array of var, or sequence (list or tuple) of var
<<<<<<< HEAD
        sequence which elements of which should be distinct
=======
        sequence elements of which should be distinct
>>>>>>> 1ba36371
    except0: bool, optional
        if set - ``seq`` can contain any amount of 0.

    See Also
    --------
    allequal
    ndistinct

    Examples
    --------

    >>> import zython as zn
    >>> class MyModel(zn.Model):
    ...     def __init__(self):
    ...         self.a = zn.Array(zn.var(range(1, 10)), shape=5)
    ...         self.x = zn.var(range(3))
    ...         self.y = zn.var(range(3))
    ...         self.z = zn.var(range(3))
    ...         self.constraints = [zn.alldifferent(self.a[:3]), zn.alldifferent((self.x, self.y, self.z))]
    >>> model = MyModel()
    >>> model.solve_satisfy()
    Solution(a=[3, 2, 1, 1, 1], x=2, y=1, z=0)

    If ``except0`` flag is set constraint doesn't affect 0'es in the ``seq``

    >>> from collections import Counter
    >>> import zython as zn
    >>> class MyModel(zn.Model):
    ...     def __init__(self):
    ...         self.a = zn.Array(zn.var(range(5)), shape=6)
    ...         self.constraints = [zn.alldifferent(self.a, except0=True), zn.sum(self.a) == 10]
    >>> model = MyModel()
    >>> result = model.solve_satisfy()
    >>> Counter(result["a"]) == {0: 2, 4: 1, 3: 1, 2: 1, 1: 1}
    True
    """
    def __init__(self, seq: ZnSequence, except0: Optional[bool] = None):
        if except0:
            super().__init__(_Op_code.alldifferent_except_0, seq)
        else:
            super().__init__(_Op_code.alldifferent, seq)


class allequal(Constraint):
    """ requires all the variables appearing in its argument to be equal

    Parameters
    ----------
    seq: range, array of var, or sequence (list or tuple) of var
<<<<<<< HEAD
        sequence which elements of which should be distinct
=======
        sequence elements of which should be distinct
>>>>>>> 1ba36371

    See Also
    --------
    alldifferent
    ndistinct

    Examples
    --------

    >>> import zython as zn
    >>> class MyModel(zn.Model):
    ...     def __init__(self):
    ...         self.a = zn.Array(zn.var(range(1, 10)), shape=(2, 4))
    ...         self.constraints = [self.a[0, 0] == 5, zn.allequal(self.a)]
    >>> model = MyModel()
    >>> model.solve_satisfy()
    Solution(a=[[5, 5, 5, 5], [5, 5, 5, 5]])
    """
    def __init__(self, seq: ZnSequence):
        super().__init__(_Op_code.allequal, seq)


class ndistinct(Operation):
    """ returns the number of distinct values in ``seq``.

    Parameters
    ----------
    seq: range, array of var, or sequence (list or tuple) of var
<<<<<<< HEAD
        sequence which elements of which should be distinct
=======
        sequence elements of which should be distinct
>>>>>>> 1ba36371

    See Also
    --------
    alldifferent
    ndistinct

    Returns
    -------
    n: Operation
        Operation, which calculates the number of distinct values in ``seq``

    Examples
    --------

    >>> import zython as zn
    >>> class MyModel(zn.Model):
    ...     def __init__(self, n):
    ...         self.a = zn.Array(zn.var(range(1, 10)), shape=5)
    ...         self.constraints = [zn.ndistinct(self.a) == n]
    >>> model = MyModel(3)
    >>> result = model.solve_satisfy()
    >>> len(set(result["a"]))
    3
    """
    def __init__(self, seq: ZnSequence):
        super().__init__(_Op_code.ndistinct, seq)


class circuit(Constraint):
    """ Constrains the elements of ``seq`` to define a circuit where x[i] = j means that j is the successor of i.

    Examples
    --------

    >>> import zython as zn
    >>> class MyModel(zn.Model):
    ...     def __init__(self):
    ...         self.a = zn.Array(zn.var(range(5)), shape=5)
    ...         self.constraints = [zn.circuit(self.a)]
    >>> model = MyModel()
    >>> model.solve_satisfy()
    Solution(a=[2, 4, 3, 1, 0])
    """
    def __init__(self, seq: ZnSequence):
        super().__init__(_Op_code.circuit, seq)


def increasing(seq: ZnSequence, *, allow_duplicate: Optional[bool] = True) -> Constraint:
    """ Requires that the sequence `seq` is in increasing order

    Parameters
    ----------
    seq: range, array of var, or sequence (list or tuple) of var
        sequence elements of which should be increasing
    allow_duplicate: bool, optional
        If `True` duplicates in the array are allowed

    See Also
    --------
    decreasing
    arg_sort

    Examples
    --------

    >>> import zython as zn
    >>> class MyModel(zn.Model):
    ...     def __init__(self):
    ...         self.a = zn.Array(zn.var(range(3)), shape=3)
    ...         self.b = zn.Array(zn.var(range(3)), shape=3)
    ...         self.constraints = [zn.increasing(self.a), zn.increasing(self.b, allow_duplicate=False)]
    >>> model = MyModel()
    >>> model.solve_satisfy()
    Solution(a=[0, 0, 0], b=[0, 1, 2])
    """
    if allow_duplicate:
        return Constraint(_Op_code.increasing, seq)
    else:
        return Constraint(_Op_code.strictly_increasing, seq)


def decreasing(seq: ZnSequence, *, allow_duplicate: Optional[bool] = True) -> Constraint:
    """ Requires that the sequence `seq` is in decreasing order

    Parameters
    ----------
    seq: range, array of var, or sequence (list or tuple) of var
        sequence elements of which should be decreasing
    allow_duplicate: bool, optional
        If `True` duplicates in the array are allowed

    See Also
    --------
    increasing
    arg_sort

    Examples
    --------

    >>> import zython as zn
    >>> class MyModel(zn.Model):
    ...     def __init__(self):
    ...         self.a = zn.Array(zn.var(range(3)), shape=3)
    ...         self.b = zn.Array(zn.var(range(3)), shape=3)
    ...         self.constraints = [zn.decreasing(self.a), zn.decreasing(self.b, allow_duplicate=False)]
    >>> model = MyModel()
    >>> model.solve_satisfy()
    Solution(a=[0, 0, 0], b=[2, 1, 0])
    """
    if allow_duplicate:
        return Constraint(_Op_code.decreasing, seq)
    else:
        return Constraint(_Op_code.strictly_decreasing, seq)<|MERGE_RESOLUTION|>--- conflicted
+++ resolved
@@ -255,11 +255,7 @@
     Parameters
     ----------
     seq: range, array of var, or sequence (list or tuple) of var
-<<<<<<< HEAD
-        sequence which elements of which should be distinct
-=======
         sequence elements of which should be distinct
->>>>>>> 1ba36371
     except0: bool, optional
         if set - ``seq`` can contain any amount of 0.
 
@@ -309,11 +305,7 @@
     Parameters
     ----------
     seq: range, array of var, or sequence (list or tuple) of var
-<<<<<<< HEAD
-        sequence which elements of which should be distinct
-=======
         sequence elements of which should be distinct
->>>>>>> 1ba36371
 
     See Also
     --------
@@ -342,11 +334,7 @@
     Parameters
     ----------
     seq: range, array of var, or sequence (list or tuple) of var
-<<<<<<< HEAD
-        sequence which elements of which should be distinct
-=======
         sequence elements of which should be distinct
->>>>>>> 1ba36371
 
     See Also
     --------
