--- conflicted
+++ resolved
@@ -235,8 +235,6 @@
     return constraint_module.cumulative(start_times, durations, requirements, limit)
 
 
-<<<<<<< HEAD
-=======
 def table(
         x: ZnSequence,
         t: ZnSequence,
@@ -244,7 +242,6 @@
     return constraint_module.table(x, t)
 
 
->>>>>>> 6dad7f96
 def min(seq: ZnSequence, key: Union[Operation, Callable[[ZnSequence], Operation], None] = None) -> Operation:
     """ Finds the smallest object in ``seq``, according to ``key``
 
