import enum
from collections import UserDict
from functools import partial

from zython._compile.zinc.types import SourceCode


class Flags(enum.Flag):
    none = enum.auto()
    alldifferent = enum.auto()
    alldifferent_except_0 = enum.auto()
    alldifferent_except = enum.auto()
    all_equal = enum.auto()
    nvalue = enum.auto()
    circuit = enum.auto()
    increasing = enum.auto()
    strictly_increasing = enum.auto()
    decreasing = enum.auto()
    strictly_decreasing = enum.auto()
    cumulative = enum.auto()
<<<<<<< HEAD
=======
    table = enum.auto()
>>>>>>> 6dad7f96
    float_used = enum.auto()


FLAG_TO_SRC_PREFIX = {
    Flags.alldifferent: 'include "alldifferent.mzn";',
    Flags.alldifferent_except_0: 'include "alldifferent_except_0.mzn";',
    Flags.alldifferent_except: 'include "alldifferent_except.mzn";',
    Flags.all_equal: 'include "all_equal.mzn";',
    Flags.nvalue: 'include "nvalue_fn.mzn";',
    Flags.circuit: 'include "circuit.mzn";',
    Flags.increasing: 'include "increasing.mzn";',
    Flags.strictly_increasing: 'include "strictly_increasing.mzn";',
    Flags.decreasing: 'include "decreasing.mzn";',
    Flags.strictly_decreasing: 'include "strictly_decreasing.mzn";',
    Flags.cumulative: 'include "cumulative.mzn";',
<<<<<<< HEAD
=======
    Flags.table: 'include "table.mzn";',
>>>>>>> 6dad7f96
}


def append(src: SourceCode, line: str):
    src.appendleft(line)


class FlagProcessors(UserDict):
    def __init__(self):
        super().__init__()
        self[Flags.float_used] = None

    def __missing__(self, key):
        return partial(append, line=FLAG_TO_SRC_PREFIX[key])<|MERGE_RESOLUTION|>--- conflicted
+++ resolved
@@ -18,10 +18,7 @@
     decreasing = enum.auto()
     strictly_decreasing = enum.auto()
     cumulative = enum.auto()
-<<<<<<< HEAD
-=======
     table = enum.auto()
->>>>>>> 6dad7f96
     float_used = enum.auto()
 
 
@@ -37,10 +34,7 @@
     Flags.decreasing: 'include "decreasing.mzn";',
     Flags.strictly_decreasing: 'include "strictly_decreasing.mzn";',
     Flags.cumulative: 'include "cumulative.mzn";',
-<<<<<<< HEAD
-=======
     Flags.table: 'include "table.mzn";',
->>>>>>> 6dad7f96
 }
 
 
