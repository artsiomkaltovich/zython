import enum
import itertools
import types
from collections import UserDict, deque
from functools import singledispatch, partial

from zython import var
from zython._compile.ir import IR
from zython._helpers.validate import _start_stop_step_validate
from zython.operations._op_codes import _Op_code
from zython.operations.constraint import Constraint
from zython.operations.operation import Operation
from zython.var_par.array import ArrayView, ArrayMixin
from zython.var_par.types import is_range


class Flags(enum.Enum):
    none = enum.auto()
    alldifferent = enum.auto()
    alldifferent_except_0 = enum.auto()
    all_equal = enum.auto()
    nvalue = enum.auto()
    circuit = enum.auto()
    increasing = enum.auto()
    strictly_increasing = enum.auto()
    decreasing = enum.auto()
    strictly_decreasing = enum.auto()


def to_zinc(ir: IR):
    result = deque()
    flags = set()
    _process_pars(ir, result, flags)
    _process_vars(ir, result, flags)
    _process_constraints(ir, result, flags)
    _process_how_to_solve(ir, result)
    _process_flags(flags, result)
    return "\n".join(result)


def _process_flags(flags, result):
    for flag in flags:
        if flag is Flags.nvalue:
            result.appendleft('include "nvalue_fn.mzn";')
        else:
            result.appendleft(f'include "{flag.name}.mzn";')


def _process_pars_and_vars(ir, vars_or_pars, src, decl_prefix, flags):
    for v in vars_or_pars.values():
        # TODO: check reserved word are not used as variable name
        declaration = ""
        if isinstance(v, ArrayMixin):
            declaration = f"array[{_get_array_shape_decl(v._shape)}] of "  # TODO: refactor var vs par
        if v.type is int:
            declaration += f"{decl_prefix} int: {v.name};"
        elif is_range(v.type):
            declaration += f"{decl_prefix} {to_str(v.type)}: {v.name};"
        else:
            raise TypeError(f"Type {v.type} are not supported, please specify int or range")
        src.append(declaration)
        if isinstance(v.value, Constraint):
            _set_value_as_constraint(ir, v, flags)


def _process_pars(ir, src, flags):
    _process_pars_and_vars(ir, ir.pars, src, "", flags)


def _process_vars(ir, src, flags):
    _process_pars_and_vars(ir, ir.vars, src, "var", flags)


def _set_value_as_constraint(ir, variable, flags):
    # values like `var int: s = sum(a);` should be set as constraint or it won't be returned in result
    ir.constraints.append(_binary_op("==", variable.name, to_str(variable.value), flags_=flags))


def _get_array_shape_decl(shape):
    result = [f'0..{s - 1}' for s in shape]
    return f"{', '.join(result)}"


def _process_constraints(ir, src, flags_):
    for c in ir.constraints:
        # some constraints, e.g. set value are directly added as strings
        src.append(f"constraint {to_str(c, flags_=flags_)};")


def _process_how_to_solve(ir, result):
    how_to_solve = ir.how_to_solve
    if isinstance(how_to_solve, tuple):
        if len(how_to_solve) == 2:
            result.append(f"solve {how_to_solve[0]} {to_str(how_to_solve[1])};")
            return
        assert len(how_to_solve) == 1
        how_to_solve = how_to_solve[0]
    if isinstance(how_to_solve, str):
        result.append(f"solve {how_to_solve};")
        return
    assert False, "{} how to solve is unknown".format(ir.how_to_solve)  # pragma: no cover


@singledispatch
def to_str(stmt, *, flatten_arg=False, flags_=None):
    # order is important
    if isinstance(stmt, ArrayMixin):
        stmt = _compile_array_view(stmt) if isinstance(stmt, ArrayView) else stmt
        return _array_to_str(stmt, flatten=flatten_arg)
    elif isinstance(stmt, var):
        return stmt.name
    elif isinstance(stmt, Constraint):
        return Op2Str[stmt.op](*stmt.params, flags_=flags_)
    elif is_range(stmt):
        return _range_or_slice_to_str(stmt)
    return str(stmt)


@to_str.register(tuple)
@to_str.register(list)
@to_str.register(types.GeneratorType)
<<<<<<< HEAD
def _(stmt, *, flatten_array=False, flags_=None):
=======
def _(stmt, *, flatten_arg=False, flags_=None):
>>>>>>> 1ba36371
    return f"[{', '.join(to_str(s) for s in stmt)}]"


def _range_or_slice_to_str(stmt):
    _start_stop_step_validate(stmt)
    return f"{to_str(stmt.start)}..{to_str(stmt.stop - 1)}"


@singledispatch
def _fill_the_slice(stmt):
    assert isinstance(stmt, (Operation, int))
    return slice(stmt, stmt + 1, 1)


@_fill_the_slice.register(slice)
def _(obj):
    return obj


def _compile_array_view(view):
    pos = view.pos
    ndim = len(view.pos)
    assert isinstance(pos, tuple), "Array index should be converted to tuple by IR class"
    assert ndim == len(view.array._shape), "Array index should specify all dimensions, see ArrayView.__init__"
    slices_pos = [isinstance(p, slice) for p in pos]
    slices_count = sum(slices_pos)
    if slices_count:
        slice_def, slices = _compile_slice(ndim, pos, view)
        if slices_count == len(pos):
            return slice_def
        elif slices_count == 1:
            return _flatt_array(slice_def)
        else:
            decrised_index_set = [i for i in itertools.compress(slices, slices_pos)]
            return _call_func(f"array{len(decrised_index_set)}d", *decrised_index_set, slice_def, flags_=None)
    else:
        assert all(isinstance(p, (Operation, int)) for p in pos)
        return f"{view.array.name}[{', '.join(to_str(p) for p in view.pos)}]"


def _flatt_array(array):
    return _call_func("array1d", array, flags_=None)


<<<<<<< HEAD
def _array_to_str(array, *, flatten_array=False):
=======
def _array_to_str(array, *, flatten=False):
>>>>>>> 1ba36371
    assert isinstance(array, (ArrayMixin, str))
    name = array if isinstance(array, str) else array.name
    if flatten:
        return _call_func("array1d", name, flags_=None)
    else:
        return name


def _compile_slice(ndim, pos, view):
    slices = [_fill_the_slice(p) for p in pos]
    slices_str = f"[{', '.join(_range_or_slice_to_str(s) for s in slices)}]"
    new_index_set = [_range_or_slice_to_str(range(s.stop - s.start)) for s in slices]
    new_index_set_str = ", ".join(new_index_set)
    return f"slice_{ndim}d({view.array.name}, {slices_str}, {new_index_set_str})", new_index_set


def _pow(a, b, *, flags_):  # TODO: make positional only
    return f"pow({to_str(a, flags_=flags_)}, {to_str(b, flags_=flags_)})"


def _binary_op(sign, a, b, *, flags_):
    return f"({to_str(a, flags_=flags_)} {sign} {to_str(b, flags_=flags_)})"


def _unary_op(sign, a, *, flags_):
    return f"({sign} {to_str(a, flags_=flags_)})"


def _two_brackets_op(op, seq, iter_var, operation, *, flags_):
    indexes, func_str = _get_indexes_and_cycle_body(seq, iter_var, operation, flags_)
    return f"{op}({indexes})({func_str})"


def _one_or_two_brackets(op, seq, iter_var, operation, *, flatten_args=False, flags_):
    if iter_var is None:
        return _call_func(op, seq, operation, flatten_args=flatten_args, flags_=flags_)
    else:
        return _two_brackets_op(op, seq, iter_var, operation, flags_=flags_)


<<<<<<< HEAD
def _call_func(func, *params, flatten_array=False, flags_):
    t = partial(to_str, flatten_array=flatten_array, flags_=flags_)
=======
def _call_func(func, *params, flatten_args=False, flags_):
    t = partial(to_str, flatten_arg=flatten_args, flags_=flags_)
>>>>>>> 1ba36371
    return f"{func}({', '.join(t(p) for p in params if p is not None)})"


def _size(array: ArrayMixin, dim: int, *, flags_):
    ndims = array.ndims()
    if ndims > 1:
        return f"(max(index_set_{dim + 1}of{ndims}({array.name})) + 1)"
    else:
        return f"(max(index_set({array.name})) + 1)"


<<<<<<< HEAD
def _global_constraint(constraint, *params, flags_, flatten_array=True):
    flags_.add(getattr(Flags, constraint))
    return _call_func(constraint, *params, flags_=flags_, flatten_array=flatten_array)
=======
def _global_constraint(constraint, *params, flags_, flatten_args=True):
    flags_.add(getattr(Flags, constraint))
    return _call_func(constraint, *params, flatten_args=flatten_args, flags_=flags_)
>>>>>>> 1ba36371


def _array_comprehension_call(op, seq, iter_var, operation, *, flags_):
    if iter_var is not None:
        return _call_func(op, _compile_array_comprehension(seq, iter_var, operation, flags_), flags_=flags_)
    else:
        return _call_func(op, seq, flags_=flags_)


class Op2Str(UserDict):
    def __init__(self):
        self.data = {}
        self[_Op_code.add] = partial(_binary_op, "+")
        self[_Op_code.sub] = partial(_binary_op, "-")
        self[_Op_code.eq] = partial(_binary_op, "==")
        self[_Op_code.ne] = partial(_binary_op, "!=")
        self[_Op_code.lt] = partial(_binary_op, "<")
        self[_Op_code.gt] = partial(_binary_op, ">")
        self[_Op_code.le] = partial(_binary_op, "<=")
        self[_Op_code.ge] = partial(_binary_op, ">=")
        self[_Op_code.xor] = partial(_binary_op, "xor")
        self[_Op_code.and_] = partial(_binary_op, "/\\")
        self[_Op_code.or_] = partial(_binary_op, "\\/")
        self[_Op_code.mul] = partial(_binary_op, "*")
        self[_Op_code.truediv] = partial(_binary_op, "/")
        self[_Op_code.floordiv] = partial(_binary_op, "div")
        self[_Op_code.mod] = partial(_binary_op, "mod")
        self[_Op_code.pow] = _pow
        self[_Op_code.invert] = partial(_unary_op, "not")
        self[_Op_code.forall] = partial(_two_brackets_op, "forall")
        self[_Op_code.exists] = partial(_two_brackets_op, "exists")
        # minizinc 2.5.0 doesn't support 2d array counting
        self[_Op_code.count] = partial(_one_or_two_brackets, "count", flatten_args=True)
        self[_Op_code.sum_] = partial(_one_or_two_brackets, "sum")
        self[_Op_code.min_] = partial(_array_comprehension_call, "min")
        self[_Op_code.max_] = partial(_array_comprehension_call, "max")
        self[_Op_code.size] = _size
        self[_Op_code.alldifferent] = partial(_global_constraint, "alldifferent")
        self[_Op_code.alldifferent_except_0] = partial(_global_constraint, "alldifferent_except_0")
        self[_Op_code.allequal] = partial(_global_constraint, "all_equal")
        self[_Op_code.ndistinct] = partial(_global_constraint, "nvalue")
<<<<<<< HEAD
        self[_Op_code.circuit] = partial(_global_constraint, "circuit", flatten_array=False)
=======
        self[_Op_code.circuit] = partial(_global_constraint, "circuit", flatten_args=False)
        self[_Op_code.increasing] = partial(_global_constraint, "increasing")
        self[_Op_code.strictly_increasing] = partial(_global_constraint, "strictly_increasing")
        self[_Op_code.decreasing] = partial(_global_constraint, "decreasing")
        self[_Op_code.strictly_decreasing] = partial(_global_constraint, "strictly_decreasing")
>>>>>>> 1ba36371

    def __missing__(self, key):  # pragma: no cover
        raise ValueError(f"Function {key} is undefined")


Op2Str = Op2Str()


def _get_indexes_and_cycle_body(seq, iter_var, func, flags_):
    return f"{iter_var.name} in {to_str(seq, flags_=flags_)}", to_str(func, flags_=flags_)


def _compile_array_comprehension(seq, iter_var, func, flags_):
    indexes, func_str = _get_indexes_and_cycle_body(seq, iter_var, func, flags_=flags_)
    return f"[{func_str} | {indexes}]"<|MERGE_RESOLUTION|>--- conflicted
+++ resolved
@@ -119,11 +119,7 @@
 @to_str.register(tuple)
 @to_str.register(list)
 @to_str.register(types.GeneratorType)
-<<<<<<< HEAD
-def _(stmt, *, flatten_array=False, flags_=None):
-=======
 def _(stmt, *, flatten_arg=False, flags_=None):
->>>>>>> 1ba36371
     return f"[{', '.join(to_str(s) for s in stmt)}]"
 
 
@@ -168,11 +164,7 @@
     return _call_func("array1d", array, flags_=None)
 
 
-<<<<<<< HEAD
-def _array_to_str(array, *, flatten_array=False):
-=======
 def _array_to_str(array, *, flatten=False):
->>>>>>> 1ba36371
     assert isinstance(array, (ArrayMixin, str))
     name = array if isinstance(array, str) else array.name
     if flatten:
@@ -213,13 +205,8 @@
         return _two_brackets_op(op, seq, iter_var, operation, flags_=flags_)
 
 
-<<<<<<< HEAD
-def _call_func(func, *params, flatten_array=False, flags_):
-    t = partial(to_str, flatten_array=flatten_array, flags_=flags_)
-=======
 def _call_func(func, *params, flatten_args=False, flags_):
     t = partial(to_str, flatten_arg=flatten_args, flags_=flags_)
->>>>>>> 1ba36371
     return f"{func}({', '.join(t(p) for p in params if p is not None)})"
 
 
@@ -231,15 +218,9 @@
         return f"(max(index_set({array.name})) + 1)"
 
 
-<<<<<<< HEAD
-def _global_constraint(constraint, *params, flags_, flatten_array=True):
-    flags_.add(getattr(Flags, constraint))
-    return _call_func(constraint, *params, flags_=flags_, flatten_array=flatten_array)
-=======
 def _global_constraint(constraint, *params, flags_, flatten_args=True):
     flags_.add(getattr(Flags, constraint))
     return _call_func(constraint, *params, flatten_args=flatten_args, flags_=flags_)
->>>>>>> 1ba36371
 
 
 def _array_comprehension_call(op, seq, iter_var, operation, *, flags_):
@@ -281,15 +262,11 @@
         self[_Op_code.alldifferent_except_0] = partial(_global_constraint, "alldifferent_except_0")
         self[_Op_code.allequal] = partial(_global_constraint, "all_equal")
         self[_Op_code.ndistinct] = partial(_global_constraint, "nvalue")
-<<<<<<< HEAD
-        self[_Op_code.circuit] = partial(_global_constraint, "circuit", flatten_array=False)
-=======
         self[_Op_code.circuit] = partial(_global_constraint, "circuit", flatten_args=False)
         self[_Op_code.increasing] = partial(_global_constraint, "increasing")
         self[_Op_code.strictly_increasing] = partial(_global_constraint, "strictly_increasing")
         self[_Op_code.decreasing] = partial(_global_constraint, "decreasing")
         self[_Op_code.strictly_decreasing] = partial(_global_constraint, "strictly_decreasing")
->>>>>>> 1ba36371
 
     def __missing__(self, key):  # pragma: no cover
         raise ValueError(f"Function {key} is undefined")
