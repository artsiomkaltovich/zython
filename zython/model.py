--- conflicted
+++ resolved
@@ -148,9 +148,6 @@
             inst[name] = param.value
         for e in self._ir.enums:
             inst[e.__name__] = e
-<<<<<<< HEAD
-        result: minizinc.Result = inst.solve(all_solutions=all_solutions)
-=======
         result: minizinc.Result = inst.solve(
             all_solutions=all_solutions,
             optimisation_level=optimisation_level,
@@ -158,7 +155,6 @@
             timeout=timeout,
             random_seed=random_seed,
         )
->>>>>>> dfc33289
         if result_as is None:
             return Result(result)
         else:
