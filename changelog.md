<<<<<<< HEAD
=======
### 0.2.4
#### Added
- available_solver_tags function to get available solvers
- optimization_level, n_processes, timeout and random_seed arg to solve
#### fixed
- solve_maximize now correctly use solver arg
#### changed
- add some type hints

>>>>>>> dfc33289
### 0.2.3
#### Added
- validation for float ranges in some constraints, e.g. forall
#### Fixed
- ranges with float values correctly set bigger limit
#### Deleted
- check for minizinc executable is available, 
as it seems, python-minizinc implement it by itself. 

### 0.2.2
#### Added
- Sets support enums

### 0.2.1
#### Added
- Integer sets
#### Changed
- Refactor some code

## 0.2
#### Changed
- zython doesn't redefine builtin range function, 
  use ``zn.range`` for float, zython's var/par types.
#### Python interpreters support
- drop 3.6 CPython
- add 3.10 CPython

### 0.1.5
#### Added
- Possibility to choose solver
- Float fields support
- Float ranges support

### 0.1.4
#### Changed
- An error about minizinc wasn't found in $PATH was changed to warning


### 0.1.3
#### Added
- check for minizinc in $PATH for startup
- documentation page about model parts
#### Changed
- Use minizinc 2.5.5 in CI.


### 0.1.2
#### Fixed
- some method of Operation and Constraint classes which were
  accessible by and visible for user are now hidden
#### Added
- ``increasing`` and ``decreasing`` constraints
  
  
### 0.1.1
#### Added
- ``allequal`` constraint
- ``ndistinct`` function
- ``except_0`` argument to ``alldifferent`` constraint

#### Changed:
- project description in readme.md
- link to the html doc

## 0.1.0

- initial release<|MERGE_RESOLUTION|>--- conflicted
+++ resolved
@@ -1,5 +1,3 @@
-<<<<<<< HEAD
-=======
 ### 0.2.4
 #### Added
 - available_solver_tags function to get available solvers
@@ -9,7 +7,6 @@
 #### changed
 - add some type hints
 
->>>>>>> dfc33289
 ### 0.2.3
 #### Added
 - validation for float ranges in some constraints, e.g. forall
