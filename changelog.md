--- conflicted
+++ resolved
@@ -1,6 +1,3 @@
-<<<<<<< HEAD
-### 0.4.0
-=======
 ## 0.4.1
 #### Added
 - ``table`` constraint
@@ -10,7 +7,6 @@
 #### Changed
 
 ## 0.4.0
->>>>>>> 6dad7f96
 #### Added
 - ``cumulative`` constraint
 - ``forall`` constraint now supports enums which is not model's field
