pytest
pytest-cov
<<<<<<< HEAD
nox
=======
nox
twine
>>>>>>> 66357c3b
<|MERGE_RESOLUTION|>--- conflicted
+++ resolved
@@ -1,8 +1,4 @@
 pytest
 pytest-cov
-<<<<<<< HEAD
 nox
-=======
-nox
-twine
->>>>>>> 66357c3b
+twine