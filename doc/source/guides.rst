Guides
======

.. toctree::
   :maxdepth: 2
   :caption: Guides:
   :glob:

   guides/getting_started
   guides/coloring
   guides/max_min
   guides/array_basics
   guides/array_advanced
<<<<<<< HEAD
   guides/knapsack
=======
>>>>>>> ec160f3f
   guides/sets<|MERGE_RESOLUTION|>--- conflicted
+++ resolved
@@ -11,8 +11,4 @@
    guides/max_min
    guides/array_basics
    guides/array_advanced
-<<<<<<< HEAD
-   guides/knapsack
-=======
->>>>>>> ec160f3f
    guides/sets